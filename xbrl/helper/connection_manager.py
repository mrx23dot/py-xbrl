--- conflicted
+++ resolved
@@ -29,22 +29,14 @@
             The formula used is {backoff factor} * (2 ** ({number of total retries} - 1))
         @param headers: Headers to use in http request.
         """
-<<<<<<< HEAD
-        self._delay_ms = delay # post delay after download
-=======
         self._delay_ms = delay  # post delay after download
->>>>>>> 4bc85648
         self._retries = retries
         self._backoff_factor = backoff_factor
         self._headers = headers
         self._session = self._create_session()
         self.logs = logs
         self.verify_https = verify_https
-<<<<<<< HEAD
-        self.next_try_systime_ms = self._get_systime_ms() # when can we try next download
-=======
         self.next_try_systime_ms = self._get_systime_ms()  # when can we try next download
->>>>>>> 4bc85648
 
         if verify_https is False:
             requests.packages.urllib3.disable_warnings()
@@ -58,11 +50,7 @@
 
         response = self._session.get(url, headers=headers, allow_redirects=True, verify=self.verify_https)
         if self.logs: logger.info(str(response.status_code) + " " + url)
-<<<<<<< HEAD
-        
-=======
 
->>>>>>> 4bc85648
         # no actual delay after last download
         self.next_try_systime_ms = self._get_systime_ms() + self._delay_ms
 
