"""
Module containing functions for creating and resolving uri's
"""
import os
import re

# precompiled for speed https://stackoverflow.com/questions/1276764/stripping-everything-but-alphanumeric-chars-from-a-string-in-python
pattern = re.compile('[\W]+')
<<<<<<< HEAD
uri_cache = dict() # slowly growing in RAM, prevents regexp recalculations
=======
>>>>>>> ec32d5a9

def resolve_uri(dir_uri: str, relative_uri: str) -> str:
    """
    Returns a complete absolute uri.
    i.e
    dir_uri is 'http://abc.org/a/b/c'
    relative_uri: '/../lab.xml'
        the function would resolve the absolute uri to: http://abc.org/a/c/lab.xml

    if the relative_uri is already absolute, the function will just return the relative_url
    @param dir_uri:
    @param relative_uri:
    @return:
    """
    if relative_uri.startswith('http'):
        return relative_uri

    # remove redundant characters in the relative uri
    if relative_uri.startswith('/'): relative_uri = relative_uri[1:]
    if relative_uri.startswith('./'): relative_uri = relative_uri[2:]

    if not dir_uri.startswith('http'):
        # check if the dir_uri was really a path to a directory or a file
        if '.' in dir_uri.split(os.sep)[-1]:
            return os.path.normpath(os.path.dirname(dir_uri) + os.sep + relative_uri)
        else:
            return os.path.normpath(dir_uri + os.sep + relative_uri)

    # === From here on we only process urls ===
    # remove the file name if the dir_uri was the url to a file
    if '.' in dir_uri.split('/')[-1]: dir_uri = '/'.join(dir_uri.split('/')[0:-1])
    if not dir_uri.endswith('/'):
        dir_uri += '/'

    absolute_uri = dir_uri + relative_uri
    if not dir_uri.startswith('http'):
        # make sure the path is correct
        absolute_uri = os.path.normpath(absolute_uri)

    url_parts = absolute_uri.split('/')
    for x in range(0, absolute_uri.count('/..')):
        # loop over the url_parts array and remove the path_part, that has a '..' after it
        for y in range(0, len(url_parts) - 1):
            if url_parts[y + 1] == '..':
                del url_parts[y]  # delete the path part affected by the '/../'
                del url_parts[y]  # delete the '/../' itself
                break

    return '/'.join(url_parts)

def normalise_uri(uri: str) -> str:
    """ drop protocol from uri, and any non a-z chars for easy comparison """
    return pattern.sub('', uri.split('://')[-1])

def normalise_uri_dict(dict_in: dict) -> dict:
    for k,v in dict_in.copy().items():
        dict_in[normalise_uri(k)] = dict_in.pop(k)
    return dict_in

def compare_uri(uri1: str, uri2: str) -> bool:
    """
    Compares two uri's and returns true if they are considered equal and false if not.
    Examples:
        - uri1: http://abc.de/2020, uri2: https://abc.de/2020 -> True
        - uri1: ./abc.de/2020, uri2: abc.de\\2020 -> True
        - uri1: /abc.de/2020, uri2: /abc/2020 -> False
    :param uri1:
    :param uri2:
    :return:
    """
<<<<<<< HEAD
    # high frequency function!

    # uri1
    if uri1 in uri_cache:
        uri1new = uri_cache[uri1]
    else:
        # first remove any protocol
        uri1new = pattern.sub('', uri1.split('://')[-1])   
        uri_cache[uri1] = uri1new

    # uri2
    if uri2 in uri_cache:
        uri2new = uri_cache[uri2]
    else:
        uri2new = pattern.sub('', uri2.split('://')[-1])
        uri_cache[uri2] = uri2new

    # most of the cases false
    return uri1new == uri2new
=======
    return normalise_uri(uri1) == normalise_uri(uri2)
>>>>>>> ec32d5a9
<|MERGE_RESOLUTION|>--- conflicted
+++ resolved
@@ -6,10 +6,6 @@
 
 # precompiled for speed https://stackoverflow.com/questions/1276764/stripping-everything-but-alphanumeric-chars-from-a-string-in-python
 pattern = re.compile('[\W]+')
-<<<<<<< HEAD
-uri_cache = dict() # slowly growing in RAM, prevents regexp recalculations
-=======
->>>>>>> ec32d5a9
 
 def resolve_uri(dir_uri: str, relative_uri: str) -> str:
     """
@@ -80,26 +76,4 @@
     :param uri2:
     :return:
     """
-<<<<<<< HEAD
-    # high frequency function!
-
-    # uri1
-    if uri1 in uri_cache:
-        uri1new = uri_cache[uri1]
-    else:
-        # first remove any protocol
-        uri1new = pattern.sub('', uri1.split('://')[-1])   
-        uri_cache[uri1] = uri1new
-
-    # uri2
-    if uri2 in uri_cache:
-        uri2new = uri_cache[uri2]
-    else:
-        uri2new = pattern.sub('', uri2.split('://')[-1])
-        uri_cache[uri2] = uri2new
-
-    # most of the cases false
-    return uri1new == uri2new
-=======
-    return normalise_uri(uri1) == normalise_uri(uri2)
->>>>>>> ec32d5a9
+    return normalise_uri(uri1) == normalise_uri(uri2)