"""
Downloads files and stores them locally.
"""
import re
import os
import zipfile
from pathlib import Path

from xbrl.helper.connection_manager import ConnectionManager


class HttpCache:
    """
    This class handles a simple disk cache. It will download requested files and store them in folder specified by
    the user. If the file is requested a second time this class will serve the file directly from the file system.
    The path for caching is created out of the url of the file.
    For example, the file with the URL
    "https://www.sec.gov/Archives/edgar/data/320193/000032019318000100/aapl-20180630.xml"
    will be stored in the disk cache in
    „D:/cache/www.sec.gov/Archives/edgar/data/320193/000032019318000100/aapl-20180630.xml“
    where "D:/cache" is the caching directory specified by the user.

    The http cache can also delay requests. This is highly recommended if you download xbrl submissions in batch!

    The SEC also emphasizes that you should try to keep the required server load on the EDGAR system as small as possible!
    https://www.sec.gov/privacy.htm#security

    """

    def __init__(self, cache_dir: str, delay: int = 500, verify_https: bool = True):
        """
        :param cache_dir: Root directory of the disk cache (all requested files will be cached in this directory)
        :param delay: How many milliseconds should the cache wait, before requesting another file from the same server
        """
        # check if the cache_dir ends with a /
        if not cache_dir.endswith('/'): cache_dir += '/'
        self.cache_dir: str = cache_dir
        self.headers: dict or None = None
        self.connection_manager = ConnectionManager(delay, verify_https=verify_https)

    def set_headers(self, headers: dict) -> None:
        """
        Sets the header for all following request
        :param headers: python dictionary with string key and value
                i.e.: {"From": "pete.smith@example.com", "User-Agent" : "ExampleBot/1.0 (https.example.com/exampleBot)"}
        :return:
        """
        self.headers = headers
        self.connection_manager._headers = headers

    def set_connection_params(self, delay: int = 500, retries: int = 5, backoff_factor: float = 0.8,
                              logs: bool = True) -> None:
        """
        Sets the connection params for all following request
        :param delay: int specifying milliseconds to wait between each successful request
        :param retries: int specifying how many times a request will be tried before assuming its failure.
        :param backoff_factor: Used to measure time to sleep between failed requests. The formula used is:
            {backoff factor} * (2 ** ({number of total retries} - 1))
        :param logs: enables or disables download logs
        :return:
        """
        self.connection_manager._delay_ms = delay
        self.connection_manager._retries = retries
        self.connection_manager._backoff_factor = backoff_factor
        self.connection_manager.logs = logs

    def cache_file(self, file_url: str) -> str:
        """
        Caches a file in the http cache.

        @param file_url: absolute url to the file to be cached.
                    i.e: http://xbrl.fasb.org/us-gaap/2017/elts/us-gaap-2017-01-31.xsd
        @return: returns the absolute path to the cached file
        """
        file_path: str = self.url_to_path(file_url)
        # first check if the files
        if os.path.exists(file_path):
            return file_path

        file_dir_path: str = '/'.join(file_path.split('/')[0:-1])
        # try to download the file
        if not os.path.isdir(file_dir_path):
            os.makedirs(file_dir_path)

        query_response = self.connection_manager.download(file_url, headers=self.headers)

        if not query_response.status_code == 200:
            if query_response.status_code == 404:
                raise Exception("Could not find file on {}. Error code: {}".format(file_url, query_response.status_code))
            else:
                raise Exception(
                    "Could not download file from {}. Error code: {}".format(file_url, query_response.status_code))

        with open(file_path, "wb+") as file:
            file.write(query_response.content)
            file.close()

        return file_path

    def purge_file(self, file_url: str) -> bool:
        """
        Removes a file from the cache
        :param file_url: url to the file
            i.e: https://www.sec.gov/Archives/edgar/data/320193/000032019318000100/aapl-20180630.xml
        :return: true if the file was deleted, false if it could not be found
        """
        try:
            os.remove(self.url_to_path(file_url))
        except FileNotFoundError:
            return False
        return True

    def url_to_path(self, url: str) -> str:
        """
        Takes a url and converts it to the ABSOLUTE local cache path
        i.e https://xbrl.sec.gov/dei/2018/dei-2018-01-31.xsd -> /xbrl.sec.gov/dei/2018/dei-2018-01-31.xsd
        @param url:
        @return:
        """
        return self.cache_dir + re.sub("https?://", "", url)

    def cache_edgar_enclosure(self, enclosure_url: str, remove=True) -> str:
        """
        The SEC provides zip folders that contain all xbrl related files for a given submission.
        These files are i.e: Instance Document, Extension Taxonomy, Linkbases.
        Due to the fact that the zip compression is very effective on xbrl submissions that naturally contain
        repeating test, it is way more efficient to download the zip folder and extract it.
        So if you want to do the SEC servers and your downloading time a favour, use this method for downloading
        the submission :).
        One way to get the zip enclosure url is through the Structured Disclosure RSS Feeds provided by the SEC:
        https://www.sec.gov/structureddata/rss-feeds-submitted-filings
        :param enclosure_url: url to the zip folder.
        :return: relative path to extracted zip's content
        """
        if not enclosure_url.endswith('.zip'):
            raise Exception("This is not a valid zip folder")
        # download the zip folder and store it into the default http cache
        enclosure_path = self.cache_file(file_url=enclosure_url)
        # drop zip's filename
        submission_dir_path = self.url_to_path('/'.join(enclosure_url.split('/')[:-1]))
        # extract the zip folder
        with zipfile.ZipFile(enclosure_path, "r") as zip_ref:
            zip_ref.extractall(submission_dir_path)
<<<<<<< HEAD

        if remove is True:
            os.remove(enclosure_path)

        return submission_dir_path
=======
            zip_ref.close()
        return submission_dir_path

    def find_entry_file(self, dir_path: str) -> str or None:
        """
        NOTE: This function only works for enclosed SEC submissions that where already downloaded!
        Also this function does only return the most likely file path for the instance document.
        If you want to be certain i would recommend to use the SEC Structured Disclosure RSS Feeds
        https://www.sec.gov/structureddata/rss-feeds-submitted-filings
        These rss feeds list all files per submission and gives you information about the filetype (instance document,
        taxonomy schema, label linkbase, exhibit e.t.c)

        Find the most likely entry file in provided filling directory
        """

        # filter for files in interest
        valid_files = []
        for ext in '.htm .xml .xsd'.split():  # valid extensions in priority
            for f in os.listdir(dir_path):
                f_full = os.path.join(dir_path, f)
                if os.path.isfile(f_full) and f.lower().endswith(ext):
                    valid_files.append(f_full)

        # find first file which is not included by others
        entry_candidates = []
        for file1 in valid_files:
            f_dir, file_nm = os.path.split(file1)
            # foreach file check all other for inclusion
            found_in_other = False
            for file2 in valid_files:
                if file1 != file2:
                    if file_nm in Path(file2).read_text():
                        found_in_other = True
                        break

            if not found_in_other:
                entry_candidates.append((file1, os.path.getsize(file1)))

        # if multiple choose biggest
        entry_candidates.sort(key=lambda tup: tup[1], reverse=True)
        if len(entry_candidates) > 0:
            file_path, size = entry_candidates[0]
            return file_path
        return None
>>>>>>> da456e70
<|MERGE_RESOLUTION|>--- conflicted
+++ resolved
@@ -141,16 +141,11 @@
         # extract the zip folder
         with zipfile.ZipFile(enclosure_path, "r") as zip_ref:
             zip_ref.extractall(submission_dir_path)
-<<<<<<< HEAD
 
         if remove is True:
             os.remove(enclosure_path)
 
         return submission_dir_path
-=======
-            zip_ref.close()
-        return submission_dir_path
-
     def find_entry_file(self, dir_path: str) -> str or None:
         """
         NOTE: This function only works for enclosed SEC submissions that where already downloaded!
@@ -191,5 +186,4 @@
         if len(entry_candidates) > 0:
             file_path, size = entry_candidates[0]
             return file_path
-        return None
->>>>>>> da456e70
+        return None