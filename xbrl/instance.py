"""
This module contains all classes and functions necessary for parsing a Instance file.

This module will also access other Modules i.e TaxonomySchema.py to parse the Instance file
as well as the taxonomies and linkbases used by the instance files
"""
import abc
import logging
import re
from typing import List
from lxml import etree as ET
from datetime import date, datetime
from time import strptime

from xbrl import TaxonomyNotFound, InstanceParseException
from xbrl.cache import HttpCache
from xbrl.taxonomy import Concept, TaxonomySchema, parse_taxonomy, parse_common_taxonomy, parse_taxonomy_url
from xbrl.helper.uri_helper import resolve_uri
from xbrl.helper.xml_parser import parse_file

logger = logging.getLogger(__name__)
LINK_NS: str = "{http://www.xbrl.org/2003/linkbase}"
XLINK_NS: str = "{http://www.w3.org/1999/xlink}"
XDS_NS: str = "{http://www.w3.org/2001/XMLSchema}"
XBRLI_NS: str = "{http://www.xbrl.org/2003/instance}"

NAME_SPACES: dict = {
    "xsd": "http://www.w3.org/2001/XMLSchema",
    "link": "http://www.xbrl.org/2003/linkbase",
    "xlink": "http://www.w3.org/1999/xlink",
    "xbrldt": "http://xbrl.org/2005/xbrldt",
    "xbrli": "http://www.xbrl.org/2003/instance",
    "xbrldi": "http://xbrl.org/2006/xbrldi"
}


class ExplicitMember:
    """
    Representation of an explicit member in xbrl.

    XML Example:
    <xbrldi:explicitMember dimension="us-gaap:StatementBusinessSegmentsAxis">aapl:EuropeSegmentMember</xbrldi:explicitMember>
    """

    def __init__(self, dimension: Concept, member: Concept) -> None:
        self.dimension = dimension
        self.member = member

    def __str__(self) -> str:
        return "{} on dimension {}".format(self.member.name, self.dimension.name)


class AbstractContext(abc.ABC):
    """
    Abstract class used for a context

    The segment array stores the dimensional information about the context. According to the XBRL Dimensions 1.0
    specification, the segment array can either have explicit members or typed members. This parser will only
    parse explicit members.
    """

    def __init__(self, xml_id: str, entity: str) -> None:
        self.xml_id: str = xml_id
        self.entity: str = entity
        self.segments: List[ExplicitMember] = []


class InstantContext(AbstractContext):
    """
    Class representing an instant context:
    XML Example:
    <xbrli:context id="I2016Q3Sep9">
        <xbrli:entity><xbrli:identifier scheme="http://www.sec.gov/CIK">0001495320</xbrli:identifier></xbrli:entity>
        <xbrli:period><xbrli:instant>2015-09-09</xbrli:instant></xbrli:period>
    </xbrli:context>
    """

    def __init__(self, xml_id: str, entity: str, instant_date: date) -> None:
        super().__init__(xml_id, entity)
        self.instant_date: date = instant_date

    def __str__(self) -> str:
        return '{} {} dimension'.format(self.instant_date, len(self.segments))


class TimeFrameContext(AbstractContext):
    """
    Class representing a time frame context
    XML Example:
    <xbrli:context id="FD2016Q2YTD">
    <xbrli:entity><xbrli:identifier scheme="http://www.sec.gov/CIK">0001495320</xbrli:identifier></xbrli:entity>
        <xbrli:period>
            <xbrli:startDate>2015-02-01</xbrli:startDate><xbrli:endDate>2015-08-01</xbrli:endDate>
        </xbrli:period>
    </xbrli:context>
    """

    def __init__(self, xml_id: str, entity: str, start_date: date, end_date: date) -> None:
        super().__init__(xml_id, entity)
        self.start_date: date = start_date
        self.end_date: date = end_date

    def __str__(self) -> str:
        return '{} to {} {} dimension'.format(self.start_date, self.end_date, len(self.segments))


class ForeverContext(AbstractContext):
    """
    Class representing a forever context
    XML Example:
    <xbrli:context id="Forever">
        <xbrli:entity><xbrli:identifier scheme="http://www.sec.gov/CIK">0000880285</xbrli:identifier></xbrli:entity>
        <xbrli:period><xbrli:forever/></xbrli:period>
    </xbrli:context>
    """

    def __init__(self, xml_id: str, entity: str) -> None:
        super().__init__(xml_id, entity)


class AbstractUnit(abc.ABC):
    """
    Class representing a Unit, defined in the instance file
    """

    def __init__(self, unit_id: str) -> None:
        self.unit_id: str = unit_id


class SimpleUnit(AbstractUnit):
    """
    Class representing a Simple Unit.
    XML example:
    <xbrli:unit id="shares">
        <xbrli:measure>xbrli:shares</xbrli:measure>
    </xbrli:unit>
    """

    def __init__(self, unit_id: str, unit: str) -> None:
        super().__init__(unit_id)
        self.unit: str = unit

    def __str__(self):
        return self.unit


class DivideUnit(AbstractUnit):
    """
    Class representing a divided unit (i.e usd/share)
    XML example:
    <xbrli:unit id="usdPerShare">
        <xbrli:divide>
            <xbrli:unitNumerator><xbrli:measure>iso4217:USD</xbrli:measure></xbrli:unitNumerator>
            <xbrli:unitDenominator><xbrli:measure>xbrli:shares</xbrli:measure></xbrli:unitDenominator>
        </xbrli:divide>
    </xbrli:unit>
  """

    def __init__(self, unit_id: str, numerator: str, denominator: str) -> None:
        super().__init__(unit_id)
        self.numerator: str = numerator
        self.denominator: str = denominator

    def __str__(self):
        return self.numerator + '/' + self.denominator


class AbstractFact(abc.ABC):
    """
    Class representing a XBRL Fact.
    A Fact combines a Value with a Concept and a Context
    """

    def __init__(self, concept: Concept, context: AbstractContext, value: any) -> None:
        """
        :param concept: concept from the taxonomy, that the fact is referencing
        :param context: context of the fact
        :param value: value of the fact (can be number or text)
        """
        self.concept: Concept = concept
        self.context: AbstractContext = context
        self.value: any = value
        self.footnote: Footnote or None = None

    def __str__(self) -> str:
        return "{}: {}".format(self.concept.name, str(self.value))


class NumericFact(AbstractFact):
    """
    Class representing a numeric XBRL Fact
    XML Example:
    <us-gaap:Assets contextRef="FI2015Q4" decimals="-3" id="Fact-7214827CB0865D3EDB8BC10FF27FAF5E"
        unitRef="usd">377284000</us-gaap:Assets>
    """

    def __init__(self, concept: Concept, context: AbstractContext, value: float or None, unit: AbstractUnit,
                 decimals: int or None) -> None:
        """
        :param concept: see Abstract Fact
        :param context: see Abstract Fact
        :param value: see Abstract Fact
        :param unit: unit of the Numeric fact (i.e usd or usd/share)
        :param decimals: how accurate the number is. If decimals is none, the value of the fact is considered as
        accurate, without rounding errors
        """
        super().__init__(concept, context, value)
        self.unit: AbstractUnit = unit
        self.decimals: int or None = decimals


class TextFact(AbstractFact):
    """
    Class representing a text XBRL Fact
    XML Example:
    <dei:DocumentFiscalPeriodFocus contextRef="c-123" id="f-123">Q2</dei:DocumentFiscalPeriodFocus>
    @warning The content of a Text fact can be huge. Especially for Text Blocks, those can also contain HTML code
    """

    def __init__(self, concept: Concept, context: AbstractContext, value: str) -> None:
        super().__init__(concept, context, value)


class Footnote:
    """
    Class representing a footnote
    https://www.xbrl.org/Specification/XBRL-2.1/REC-2003-12-31/XBRL-2.1-REC-2003-12-31+corrected-errata-2013-02-20.html#_4.11

    XML Example:
     <link:footnote id=".." xlink:label=".." xlink:role="http://www.xbrl.org/2003/role/footnote" xlink:type="resource"
     xml:lang="en-US">The domestic loss in 2020 versus domestic income in 2019 was mainly related to the ... </link:footnote>

    """

    def __init__(self, content: str, lang: str) -> None:
        """
        :param content: content of the footnote
        :param lang: language of the footnote
        """
        self.content = content
        self.lang = lang


class XbrlInstance(abc.ABC):
    """
    Class representing a xbrl instance file
    """

    def __init__(self, url: str, taxonomy: TaxonomySchema, facts: List[AbstractFact], context_map: dict,
                 unit_map: dict) -> None:
        """
        :param taxonomy: taxonomy file that the instance file references (via link:schemaRef)
        :param facts: array of all facts that the instance contains
        """
        self.taxonomy: TaxonomySchema = taxonomy
        self.facts: List[AbstractFact] = facts
        self.instance_url: str = url
        self.context_map: dict = context_map
        self.unit_map: dict = unit_map

    def __str__(self) -> str:
        file_name: str = self.instance_url.split('/')[-1]
        return "{} with {} facts".format(file_name, len(self.facts))


def parse_xbrl_url(instance_url: str, cache: HttpCache) -> XbrlInstance:
    """
    Parses a instance file with it's taxonomy
    :param instance_url: url to the instance file (on the internet)
    :param cache: HttpCache instance
    This function will check, if the instance file is already in the cache and load it from there based on the
    instance_url.
    For EDGAR submissions: Before calling this method; extract the enclosure and copy the files to the cache.
        i.e. Use CacheHelper.extract_edgar_enclosure()
    :return:
    """
    instance_path: str = cache.cache_file(instance_url)
    return parse_xbrl(instance_path, cache, instance_url)


def parse_xbrl(instance_path: str, cache: HttpCache, instance_url: str or None = None) -> XbrlInstance:
    """
    Parses a instance file with it's taxonomy
    :param instance_path: url to the instance file (on the internet)
    :param cache: HttpCache instance
    :param instance_url: optional url to the instance file. Is sometimes necessary if the xbrl filings have their own
    extension taxonomy. If i.e. a submission from the sec is parsed, the instance file might reference the taxonomy schema
    with a relative path (since it is in the same directory as the instance file) schemaRef="./aapl-20211231.xsd"
    :return:
    """
    tree: ET = parse_file(instance_path)
    root = tree.getroot()
    ns_map: dict = root.nsmap
    # get the link to the taxonomy schema and parse it
    schema_ref: ET.Element = tree.find('.//{}schemaRef'.format(LINK_NS))
    schema_uri: str = schema_ref.attrib[XLINK_NS + 'href']
    # check if the schema uri is relative or absolute
    # submissions from SEC normally have their own schema files, whereas submissions from the uk have absolute schemas
    if schema_uri.startswith('http'):
        # fetch the taxonomy extension schema from remote
        taxonomy: TaxonomySchema = parse_taxonomy_url(schema_uri, cache)
    elif instance_url:
        # fetch the taxonomy extension schema from remote by reconstructing the url
        schema_url = resolve_uri(instance_url, schema_uri)
        taxonomy: TaxonomySchema = parse_taxonomy_url(schema_url, cache)
    else:
        # try to find the taxonomy extension schema file locally because no full url can be constructed
        schema_path = resolve_uri(instance_path, schema_uri)
        taxonomy: TaxonomySchema = parse_taxonomy(schema_path, cache)

    # parse contexts and units
    context_dir = _parse_context_elements(tree.findall('xbrli:context', NAME_SPACES), ns_map, taxonomy, cache)
    unit_dir = _parse_unit_elements(tree.findall('xbrli:unit', NAME_SPACES))

    # parse facts
    facts: List[AbstractFact] = []
    for fact_elem in root:
        # pre-checks
        if isinstance(fact_elem.tag, str) is False:
            continue
        # skip contexts and units
        if 'context' in fact_elem.tag or 'unit' in fact_elem.tag or 'schemaRef' in fact_elem.tag:
            continue
        # check if the element has the required attributes
        if 'contextRef' not in fact_elem.attrib:
            continue

        # check if the fact has a value (some facts are like <us-gaap:Assets ... \>
        if fact_elem.text is None or len(str(fact_elem.text).strip()) == 0:
            continue

        # find the taxonomy where the tag is coming from
        taxonomy_ns, concept_name = fact_elem.tag.split('}')
        taxonomy_ns = taxonomy_ns.replace('{', '')

        # get the concept object from the taxonomy
        tax = taxonomy.get_taxonomy(taxonomy_ns)
        if tax is None: tax = _load_common_taxonomy(cache, taxonomy_ns, taxonomy)

        concept: Concept = tax.concepts[tax.name_id_map[concept_name]]
        context: AbstractContext = context_dir[fact_elem.attrib['contextRef']]

        if 'unitRef' in fact_elem.attrib:
            # the fact is a numerical fact
            # get the unit
            unit: AbstractUnit = unit_dir[fact_elem.attrib['unitRef']]
            decimals_text: str = str(fact_elem.attrib['decimals']).strip()
            decimals: int = None if decimals_text.lower() == 'inf' else int(decimals_text)
            fact = NumericFact(concept, context, float(fact_elem.text), unit, decimals)
        else:
            # the fact is probably a text fact
            fact = TextFact(concept, context, fact_elem.text.strip())
        facts.append(fact)

    return XbrlInstance(instance_url if instance_url else instance_path, taxonomy, facts, context_dir, unit_dir)


def parse_ixbrl_url(instance_url: str, cache: HttpCache) -> XbrlInstance:
    """
    Parses a inline XBRL (iXBRL) instance file.
    :param cache: HttpCache instance
    :param instance_url: url to the instance file(on the internet)
    This function will check, if the instance file is already in the cache and load it from there based on the
    instance_url.
    For EDGAR submissions: Before calling this method; extract the enclosure and copy the files to the cache.
        i.e. Use CacheHelper.extract_edgar_enclosure()
    :return:
    """
    instance_path: str = cache.cache_file(instance_url)
    return parse_ixbrl(instance_path, cache, instance_url)


def parse_ixbrl(instance_path: str, cache: HttpCache, instance_url: str or None = None) -> XbrlInstance:
    """
    Parses a inline XBRL (iXBRL) instance file.
    :param instance_path: path to the submission you want to parse
    :param cache: HttpCache instance
    :param instance_url: url to the instance file(on the internet)
    This function will check, if the instance file is already in the cache and load it from there based on the
    instance_url.
    For EDGAR submissions: Before calling this method; extract the enclosure and copy the files to the cache.
        i.e. Use CacheHelper.extract_edgar_enclosure()
    :return:
    """
    """
    In contrary to the XBRL-parse method we use here the actual root instead of the root element!!!
    to the .getRoot() is missing. This has the benefit, that we can search the document with absolute xpath expressions
    => in the XBRL-parse function root is ET.Element, here just an instance of ElementTree class!
    """
    tree: ET = parse_file(instance_path)
    ns_map: dict = tree.getroot().nsmap
    # get the link to the taxonomy schema and parse it
    schema_ref: ET.Element = tree.find('.//{}schemaRef'.format(LINK_NS))
    schema_uri: str = schema_ref.attrib[XLINK_NS + 'href']
    # check if the schema uri is relative or absolute
    # submissions from SEC normally have their own schema files, whereas submissions from the uk have absolute schemas
    if schema_uri.startswith('http'):
        # fetch the taxonomy extension schema from remote
        taxonomy: TaxonomySchema = parse_taxonomy_url(schema_uri, cache)
    elif instance_url:
        # fetch the taxonomy extension schema from remote by reconstructing the url
        schema_url = resolve_uri(instance_url, schema_uri)
        taxonomy: TaxonomySchema = parse_taxonomy_url(schema_url, cache)
    else:
        # try to find the taxonomy extension schema file locally because no full url can be constructed
        schema_path = resolve_uri(instance_path, schema_uri)
        taxonomy: TaxonomySchema = parse_taxonomy(schema_path, cache)

    # get all contexts and units
    xbrl_resources: ET.Element = tree.find('.//ix:resources', ns_map)
    if xbrl_resources is None: raise InstanceParseException('Could not find xbrl resources in file')

    # parse contexts and units
    context_dir = _parse_context_elements(xbrl_resources.findall('xbrli:context', NAME_SPACES), ns_map, taxonomy, cache)
    unit_dir = _parse_unit_elements(xbrl_resources.findall('xbrli:unit', NAME_SPACES))

    # parse facts
    facts: List[AbstractFact] = []
    fact_elements: List[ET.Element] = tree.findall('.//ix:nonFraction', ns_map) + tree.findall('.//ix:nonNumeric', ns_map)
    for fact_elem in fact_elements:
        # update the prefix map (sometimes the xmlns is defined at XML-Element level and not at the root element)
<<<<<<< HEAD
        _update_ns_map(ns_map, fact_elem.nsmap)
        # check fi the fact actually has data in it
        if fact_elem.text is None or len(fact_elem.text.strip()) == 0:
            continue
=======
        _update_ns_map(ns_map, fact_elem.attrib['ns_map'])
>>>>>>> 4a56b1ee
        taxonomy_prefix, concept_name = fact_elem.attrib['name'].split(':')

        # get the concept object from the taxonomy
        tax = taxonomy.get_taxonomy(ns_map[taxonomy_prefix])
        if tax is None: tax = _load_common_taxonomy(cache, ns_map[taxonomy_prefix], taxonomy)

        concept: Concept = tax.concepts[tax.name_id_map[concept_name]]
        context: AbstractContext = context_dir[fact_elem.attrib['contextRef']]
        # ixbrl values are not normalized! They are formatted (i.e. 123,000,000)

        if fact_elem.tag == '{' + ns_map['ix'] + '}nonFraction':
            fact_value: float or None = _extract_non_fraction_value(fact_elem)

            unit: AbstractUnit = unit_dir[fact_elem.attrib['unitRef']]
            decimals_text: str = str(fact_elem.attrib['decimals']).strip() if 'decimals' in fact_elem.attrib else '0'
            decimals: int = None if decimals_text.lower() == 'inf' else int(decimals_text)

            facts.append(NumericFact(concept, context, fact_value, unit, decimals))
        elif fact_elem.tag == '{' + ns_map['ix'] + '}nonNumeric':
            fact_value: str = _extract_non_numeric_value(fact_elem)
            facts.append(TextFact(concept, context, str(fact_value)))

    return XbrlInstance(instance_url if instance_url else instance_path, taxonomy, facts, context_dir, unit_dir)


def _extract_ixbrl_value(fact_elem: ET.Element) -> float or str:
    """
    This function takes a elementtree element and extracts the value.
    If the value is scaled by some factor, the function will return the normalized value

    Read more about fact formats in iXBRL:
    https://www.xbrl.org/Specification/inlineXBRL-transformationRegistry/REC-2015-02-26/inlineXBRL-transformationRegistry-REC-2015-02-26.html#d1e167

    TODO: The parser is currently ignoring fact continuation and exclusion
    https://www.xbrl.org/guidance/ixbrl-tagging-features/#12-multiple-documents
    :param fact_elem:
    :return:
    """

    raw_text: str = fact_elem.text

    # Stores the unscaled number
    raw_value: str or float = raw_text

    # The scale factor is expressed as a power of ten and denotes the amount by which the presented figure must be multiplied
    value_scale: int = int(fact_elem.attrib['scale']) if 'scale' in fact_elem.attrib else 0
    value_sign: str or None = fact_elem.attrib['sign'] if 'sign' in fact_elem.attrib else None

    if 'format' not in fact_elem.attrib:
        # check if the value has a unit. We do not want to convert text facts like the cik 0000023432 to a float!
        if 'unitRef' not in fact_elem.attrib:
            return str(raw_value).strip()
        try:
            raw_value = float(raw_value)
        except ValueError:
            raw_value = str(raw_value).strip()
    else:
        value_format: str = fact_elem.attrib['format'].split(':')[1]
        # go through the different formats
        if value_format == 'numcommadecimal':
            raw_value = float(raw_value.strip().replace(' ', '').replace('.', '').replace(',', '.'))
        elif value_format == 'numdotdecimal':
            raw_value = float(raw_value.strip().replace(' ', '').replace(',', ''))
        elif value_format == 'datemonthdayen':
            # Value is in the format Month(en) Day i.e: December 31 or Dec 31 or December-31 or Dec-31
            raw_value = raw_value.replace('-', ' ')
            # convert it into the default format also used by standard xbrl (--MM-DD)
            if len(raw_value.split(' ')[0]) == 3:
                # The month is in the abbreviated form (i.e: Dec)
                parsed_date = strptime(raw_value, '%b %d')
            else:
                parsed_date = strptime(raw_value, '%B %d')
            raw_value = '--{}-{}'.format(parsed_date.tm_mon, parsed_date.tm_mday)
        elif value_format == 'numwordsen' and raw_value.strip().lower() in ('no', 'none'):
            # https://www.sec.gov/info/edgar/edgarfm-vol2-v50.pdf 5.2.5.12
            # if the fact is numerical and has the value 'no', interpret the fact as zero (0)
            raw_value = 0
        else:
            raw_value = str(raw_value.strip())

    if isinstance(raw_value, float):
        raw_value = raw_value * pow(10, value_scale)
        # Floating-point error mitigation
        if abs(raw_value) > 1e6: raw_value = float(round(raw_value))
        if value_sign == '-':
            raw_value = -raw_value

    return raw_value



def _extract_non_numeric_value(fact_elem: ET.Element) -> str:
    """
    This function parses a ix:nonNumeric fact as defined in:
    https://www.xbrl.org/Specification/inlineXBRL-part1/PWD-2013-02-13/inlineXBRL-part1-PWD-2013-02-13.html#d1e6391


    :param fact_elem:
    :return:
    """
    fact_value = '' if fact_elem.text is None else fact_elem.text

    # recursively iterate over all children (<ix:nonNumeric><b>data</b></ix:nonNumeric>)
    for children in fact_elem:
        fact_value += _extract_non_numeric_value(children)

    fact_format = fact_elem.attrib['format'] if 'format' in fact_elem.attrib else None
    if fact_format:
        if fact_format.startswith('ixt:'):
            fact_value = _normalize_transformed_value(fact_value, fact_format.split(':')[1])
        elif fact_format.startswith('ixt-sec'):
            # todo normalize values according to the ixt-sec format (i.e: ixt-sec:numwordsen)
            # https://www.sec.gov/info/edgar/edgarfm-vol2-v50.pdf
            pass

    return fact_value


def _extract_non_fraction_value(fact_elem: ET.Element) -> float or None:
    """
    https://www.xbrl.org/Specification/inlineXBRL-part1/PWD-2013-02-13/inlineXBRL-part1-PWD-2013-02-13.html#d1e5045
    :param fact_elem:
    :return:
    """
    xsi_nil_attrib: str = '{' + fact_elem.attrib['ns_map']['xsi'] + '}nil'
    if xsi_nil_attrib in fact_elem.attrib and fact_elem.attrib[xsi_nil_attrib] == 'true':
        return None

    fact_value = '' if fact_elem.text is None else fact_elem.text
    # recursively iterate over all children (<ix:nonNumeric><b>data</b></ix:nonNumeric>)
    for children in fact_elem:
        fact_value += _extract_non_numeric_value(children)

    fact_format = fact_elem.attrib['format'] if 'format' in fact_elem.attrib else None
    value_scale: int = int(fact_elem.attrib['scale']) if 'scale' in fact_elem.attrib else 0
    value_sign: str or None = fact_elem.attrib['sign'] if 'sign' in fact_elem.attrib else None

    if fact_format:
        if fact_format.startswith('ixt:'):
            fact_value = _normalize_transformed_value(fact_value, fact_format.split(':')[1])
        elif fact_format.startswith('ixt-sec'):
            # todo normalize values according to the ixt-sec format (i.e: ixt-sec:numwordsen)
            # https://www.sec.gov/info/edgar/edgarfm-vol2-v50.pdf
            pass

    scaled_value = float(fact_value) * pow(10, value_scale)
    # Floating-point error mitigation
    if abs(scaled_value) > 1e6: scaled_value = float(round(scaled_value))
    if value_sign == '-':
        scaled_value = -scaled_value

    return scaled_value


def _normalize_transformed_value(value: str, transform_format: str) -> str:
    """
    Takes a transformed value and returns a normalized value.
    The transformation rules are listed here:
    https://www.xbrl.org/Specification/inlineXBRL-transformationRegistry/REC-2015-02-26/inlineXBRL-transformationRegistry-REC-2015-02-26.html#d1e167

    In short: this function will perform the following normalizations:
    - Numbers: float value with a dot (.) as fraction separator. All thousands separators will be removed
    - Full Date: YYYY-DD-MM
    - Month-Day: --MM-DD
    - boolean: "true" or "false"
    :param value: the raw text value
    :param transform_format: the transformation format
    :return:
    """
    value = value.lower().strip()

    if transform_format == 'booleanfalse':
        # * -> false
        return 'false'

    elif transform_format == 'booleantrue':
        # * -> true
        return 'true'

    elif transform_format == 'zerodash':
        # - -> 0
        return '0'

    elif transform_format == 'nocontent':
        # any string -> ''
        return ''

    elif transform_format.startswith('date'):
        # replace dashes, dots etc. (Dec. 2021 -> Dec  2021)
        value = re.sub(r'[,\-\._]', ' ', value)
        # remove unnecessary spaces (Dec  2021 -> Dec 2021)
        value = re.sub(r'\s{2,}', ' ', value)
        seg = value.split(' ')

        if transform_format == 'datedaymonth':
            # (D)D*(M)M -> --MM-DD
            return f"--{seg[1].zfill(2)}-{seg[0].zfill(2)}"

        elif transform_format == 'datedaymonthen':
            # (D)D*Mon(th) -> --MM-DD
            parsed_date = strptime(f'{seg[0]} {seg[1]}', '%d %b') if len(seg[1]) == 3 \
                else strptime(f'{seg[0]} {seg[1]}', '%d %B')
            return f'--{str(parsed_date.tm_mon).zfill(2)}-{str(parsed_date.tm_mday).zfill(2)}'

        elif transform_format == 'datedaymonthyear':
            # (D)D*(M)M*(Y)Y(YY) -> YYYY-MM-DD
            return f"{seg[2].zfill(2)}-{seg[1].zfill(2)}-{seg[0].zfill(2)}"

        elif transform_format == 'datedaymonthyearen':
            # (D)D*Mon(th)*(Y)Y(YY) -> YYYY-MM-DD
            parsed_date = strptime(f'{seg[0]} {seg[1]} {seg[2]}', '%d %b %Y') if len(seg[1]) == 3 \
                else strptime(f'{seg[0]} {seg[1]} {seg[2]}', '%d %B %Y')
            return f"{parsed_date.tm_year}-{str(parsed_date.tm_mon).zfill(2)}-{str(parsed_date.tm_mday).zfill(2)}"

        elif transform_format == 'datemonthday':
            # (M)M*(D)D -> --MM-DD
            return f"--{seg[0].zfill(2)}-{seg[1].zfill(2)}"

        elif transform_format == 'datemonthdayen':
            # Mon(th)*(D)D -> --MM-DD
            parsed_date = strptime(f'{seg[0]} {seg[1]}', '%b %d') if len(seg[0]) == 3 \
                else strptime(f'{seg[0]} {seg[1]}', '%B %d')
            return f'--{str(parsed_date.tm_mon).zfill(2)}-{str(parsed_date.tm_mday).zfill(2)}'

        elif transform_format == 'datemonthdayyear':
            # (M)M*(D)D*(Y)Y(YY) -> YYYY-MM-DD
            parsed_date = strptime(f'{seg[0]} {seg[1]} {seg[2]}', '%m %d %Y')
            return f"{parsed_date.tm_year}-{str(parsed_date.tm_mon).zfill(2)}-{str(parsed_date.tm_mday).zfill(2)}"

        elif transform_format == 'datemonthdayyearen':
            # Mon(th)*(D)D*(Y)Y(YY) -> YYYY-MM-DD
            parsed_date = strptime(f'{seg[0]} {seg[1]} {seg[2]}', '%b %d %Y') if len(seg[0]) <= 3 \
                else strptime(f'{seg[0]} {seg[1]} {seg[2]}', '%B %d %Y')
            return f"{parsed_date.tm_year}-{str(parsed_date.tm_mon).zfill(2)}-{str(parsed_date.tm_mday).zfill(2)}"

        elif transform_format == 'dateyearmonthday':
            # (Y)Y(YY)*(M)M*(D)D -> YYYY-MM-DD
            parsed_date = strptime(f'{seg[0]} {seg[1]} {seg[2]}', '%Y %m %d')
            return f"{parsed_date.tm_year}-{str(parsed_date.tm_mon).zfill(2)}-{str(parsed_date.tm_mday).zfill(2)}"

    elif transform_format.startswith('num'):
        if transform_format == 'numcommadecimal':
            # nnn*nnn*nnn,n -> nnnnnnnnn.n
            value = re.sub(r'(\s|-|\.)', '', value)
            return value.replace(',', '.')
        if transform_format == 'numdotdecimal':
            # nnn*nnn*nnn.n -> nnnnnnnnn.n
            return re.sub(r'(\s|-|,)', '', value)
    else:
        raise InstanceParseException('Unknown fact transformation {}'.format(format))


def _parse_context_elements(context_elements: List[ET.Element], ns_map: dict, taxonomy: TaxonomySchema,
                            cache: HttpCache) -> dict:
    """
    Parses all context elements from the instance file and stores them into a dictionary with the
    context id as key
    :param context_elements: array of context elements from the xml of html
    :param ns_map: the prefix - namespace map of the document
    :param taxonomy: The taxonomy of the instance file (needed for parsing dimensional information)
    :return:
    """
    context_dict = {}
    for context_elem in context_elements:
        context_id: str = context_elem.attrib['id']
        entity: str = str(context_elem.find('xbrli:entity/xbrli:identifier', NAME_SPACES).text).strip()

        instant_date: ET.Element = context_elem.find('xbrli:period/xbrli:instant', NAME_SPACES)
        start_date: ET.Element = context_elem.find('xbrli:period/xbrli:startDate', NAME_SPACES)
        end_date: ET.Element = context_elem.find('xbrli:period/xbrli:endDate', NAME_SPACES)
        forever: ET.Element = context_elem.find('xbrli:period/xbrli:forever', NAME_SPACES)

        if instant_date is not None:
            # the context is a instant context
            context = InstantContext(context_id, entity,
                                     datetime.strptime(instant_date.text.strip(), '%Y-%m-%d').date())
        elif forever is not None:
            context = ForeverContext(context_id, entity)
        else:
            # the context is a time frame context
            context = TimeFrameContext(context_id, entity,
                                       datetime.strptime(start_date.text.strip(), '%Y-%m-%d').date(),
                                       datetime.strptime(end_date.text.strip(), '%Y-%m-%d').date())

        # check if dimensional information exists on this context and parse it
        segment: ET.Element = context_elem.find('xbrli:entity/xbrli:segment', NAME_SPACES)
        if segment is not None:
            for explicit_member_elem in segment.findall('xbrldi:explicitMember', NAME_SPACES):
                _update_ns_map(ns_map, explicit_member_elem.nsmap)
                dimension_prefix, dimension_concept_name = explicit_member_elem.attrib['dimension'].strip().split(':')
                member_prefix, member_concept_name = explicit_member_elem.text.strip().split(':')
                
                # get the taxonomy where the dimension attribute is defined
                dimension_tax = taxonomy.get_taxonomy(ns_map[dimension_prefix])
                # check if the taxonomy was found or try to subsequently load the taxonomy
                if dimension_tax is None:
                    dimension_tax = _load_common_taxonomy(cache, ns_map[dimension_prefix], taxonomy)

                # get the taxonomy where the member attribute is defined
                if member_prefix == dimension_prefix:
                    member_tax = dimension_tax
                else:
                    member_tax = taxonomy.get_taxonomy(ns_map[member_prefix])

                # check if the taxonomy was found   
                if member_tax is None:
                    # try to subsequently load the taxonomy
                    member_tax = _load_common_taxonomy(cache, ns_map[member_prefix], taxonomy)
                dimension_concept: Concept = dimension_tax.concepts[dimension_tax.name_id_map[dimension_concept_name]]
                member_concept: Concept = member_tax.concepts[member_tax.name_id_map[member_concept_name]]

                # add the explicit member to the context
                context.segments.append(ExplicitMember(dimension_concept, member_concept))

        context_dict[context_id] = context
    return context_dict


def _update_ns_map(ns_map: dict, new_ns_map: dict) -> None:
    """
    Compares the new_ns_map with the ns_map and adds prefix/namespace mappings that are not present in ns_map
    :param ns_map:
    :param new_ns_map:
    :return:
    """
    for prefix in new_ns_map:
        if prefix not in ns_map:
            ns_map[prefix] = new_ns_map[prefix]


def _parse_unit_elements(unit_elements: List[ET.Element]) -> dict:
    """
    Parses all unit elements from the instance file and stores them into a dictionary with the
    unit id as key
    :param unit_elements:
    :return:
    """
    unit_dict = {}
    for unit_elem in unit_elements:
        unit_id: str = unit_elem.attrib['id']

        simple_unit: ET.Element = unit_elem.find('xbrli:measure', NAME_SPACES)
        divide: ET.Element = unit_elem.find('xbrli:divide', NAME_SPACES)

        if simple_unit is not None:
            unit = SimpleUnit(unit_id, simple_unit.text.strip())
        else:
            unit = DivideUnit(unit_id,
                              divide.find('xbrli:unitNumerator/xbrli:measure', NAME_SPACES).text.strip(),
                              divide.find('xbrli:unitDenominator/xbrli:measure', NAME_SPACES).text.strip())
        unit_dict[unit_id] = unit
    return unit_dict


def _load_common_taxonomy(cache: HttpCache, namespace: str, taxonomy: TaxonomySchema) -> TaxonomySchema:
    """
    tries to load a common taxonomy
    :param cache: http cache instance
    :param namespace: namespace of the taxonomy
    :raises TaxonomyNotFound: if the taxonomy could not be loaded
    :return:
    """
    tax = parse_common_taxonomy(cache, namespace)
    if tax is None: raise TaxonomyNotFound(namespace)
    taxonomy.imports.append(tax)
    return tax


class XbrlParser:
    """
    XbrlParser to make interaction easier.

    """

    def __init__(self, cache: HttpCache):
        self.cache = cache

    def parse_instance(self, url: str) -> XbrlInstance:
        """
        Parses a xbrl instance (either xbrl or ixbrl)
        :param url: url to the instance file.
            i.e: https://www.sec.gov/Archives/edgar/data/320193/000032019320000096/aapl-20200926.htm
        :return:
        """
        if url.split('.')[-1] == 'xml' or url.split('.')[-1] == 'xbrl':
            return parse_xbrl_url(url, self.cache)
        return parse_ixbrl_url(url, self.cache)

    def parse_instance_locally(self, path: str, instance_url: str or None = None) -> XbrlInstance:
        """
        Parses a locally stored xbrl instance (either xbrl or ixbrl)
        NOTE:
            If the instance document or extension taxonomy have relative imports the parser will also search for those
            files locally!
            Example: your instance document is located at './data/aapl/2020/aapl-20200926.html' and the instance document
            imports the taxonomy using a relative path '<schemaRef href="./aapl-20200926.xsd"/>' the parser will search
            the document at "./data/aapl/2020/aapl-20200926.xsd".

        :param path: the path to the instance document you want to parse
        :param instance_url: this parameter overrides the above described behaviour. If you also provide the url where the
        instance document was downloaded, the parser can fetch relative imports using this base url
        :return:
        """
        if path.split('.')[-1] == 'xml' or path.split('.')[-1] == 'xbrl':
            return parse_xbrl(path, self.cache, instance_url)
        return parse_ixbrl(path, self.cache, instance_url)

    def __str__(self) -> str:
        return 'XbrlParser with cache dir at {}'.format(self.cache.cache_dir)<|MERGE_RESOLUTION|>--- conflicted
+++ resolved
@@ -419,14 +419,7 @@
     fact_elements: List[ET.Element] = tree.findall('.//ix:nonFraction', ns_map) + tree.findall('.//ix:nonNumeric', ns_map)
     for fact_elem in fact_elements:
         # update the prefix map (sometimes the xmlns is defined at XML-Element level and not at the root element)
-<<<<<<< HEAD
         _update_ns_map(ns_map, fact_elem.nsmap)
-        # check fi the fact actually has data in it
-        if fact_elem.text is None or len(fact_elem.text.strip()) == 0:
-            continue
-=======
-        _update_ns_map(ns_map, fact_elem.attrib['ns_map'])
->>>>>>> 4a56b1ee
         taxonomy_prefix, concept_name = fact_elem.attrib['name'].split(':')
 
         # get the concept object from the taxonomy
